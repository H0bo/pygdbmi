--- conflicted
+++ resolved
@@ -109,216 +109,9 @@
         raise_error_on_timeout: bool = True,
         read_response: bool = True,
     ):
-<<<<<<< HEAD
-        """Write to gdb process. Block while parsing responses from gdb for a maximum of timeout_sec.
-
-        Args:
-            mi_cmd_to_write: String to write to gdb. If list, it is joined by newlines.
-            timeout_sec: Maximum number of seconds to wait for response before exiting. Must be >= 0.
-            raise_error_on_timeout: If read_response is True, raise error if no response is received
-            read_response: Block and read response. If there is a separate thread running,
-            this can be false, and the reading thread read the output.
-        Returns:
-            List of parsed gdb responses if read_response is True, otherwise []
-        Raises:
-            NoGdbProcessError: if there is no gdb subprocess running
-            TypeError: if mi_cmd_to_write is not valid
-        """
-        self.verify_valid_gdb_subprocess()
-        if timeout_sec < 0:
-            self.logger.warning("timeout_sec was negative, replacing with 0")
-            timeout_sec = 0
-
-        # Ensure proper type of the mi command
-        if isinstance(mi_cmd_to_write, str):
-            mi_cmd_to_write_str = mi_cmd_to_write
-        elif isinstance(mi_cmd_to_write, list):
-            mi_cmd_to_write_str = "\n".join(mi_cmd_to_write)
-        else:
-            raise TypeError(
-                "The gdb mi command must a be str or list. Got "
-                + str(type(mi_cmd_to_write))
-            )
-
-        self.logger.debug("writing: %s", mi_cmd_to_write)
-
-        if not mi_cmd_to_write_str.endswith("\n"):
-            mi_cmd_to_write_nl = mi_cmd_to_write_str + "\n"
-        else:
-            mi_cmd_to_write_nl = mi_cmd_to_write_str
-
-        if USING_WINDOWS:
-            # select not implemented in windows for pipes
-            # assume it's always ready
-            outputready = [self.stdin_fileno]
-        else:
-            _, outputready, _ = select.select([], self.write_list, [], timeout_sec)
-        for fileno in outputready:
-            if fileno == self.stdin_fileno:
-                # ready to write
-                self.gdb_process.stdin.write(  # type: ignore
-                    mi_cmd_to_write_nl.encode()
-                )
-                # don't forget to flush for Python3, otherwise gdb won't realize there is data
-                # to evaluate, and we won't get a response
-                self.gdb_process.stdin.flush()  # type: ignore
-            else:
-                self.logger.error("got unexpected fileno %d" % fileno)
-
-        if read_response is True:
-            return self.get_gdb_response(
-                timeout_sec=timeout_sec, raise_error_on_timeout=raise_error_on_timeout
-            )
-
-        else:
-            return []
-
-    def get_gdb_response(
-        self, timeout_sec: float = DEFAULT_GDB_TIMEOUT_SEC, raise_error_on_timeout=True
-    ):
-        """Get response from GDB, and block while doing so. If GDB does not have any response ready to be read
-        by timeout_sec, an exception is raised.
-
-        Args:
-            timeout_sec: Maximum time to wait for reponse. Must be >= 0. Will return after
-            raise_error_on_timeout: Whether an exception should be raised if no response was found after timeout_sec
-
-        Returns:
-            List of parsed GDB responses, returned from gdbmiparser.parse_response, with the
-            additional key 'stream' which is either 'stdout' or 'stderr'
-
-        Raises:
-            GdbTimeoutError: if response is not received within timeout_sec
-            ValueError: if select returned unexpected file number
-            NoGdbProcessError: if there is no gdb subprocess running
-        """
-
-        self.verify_valid_gdb_subprocess()
-        if timeout_sec < 0:
-            self.logger.warning("timeout_sec was negative, replacing with 0")
-            timeout_sec = 0
-
-        if USING_WINDOWS:
-            retval = self._get_responses_windows(timeout_sec)
-        else:
-            retval = self._get_responses_unix(timeout_sec)
-
-        if not retval and raise_error_on_timeout:
-            raise GdbTimeoutError(
-                "Did not get response from gdb after %s seconds" % timeout_sec
-            )
-
-        else:
-            return retval
-
-    def _get_responses_windows(self, timeout_sec):
-        """Get responses on windows. Assume no support for select and use a while loop."""
-        timeout_time_sec = time.time() + timeout_sec
-        responses = []
-        while True:
-            responses_list = []
-            try:
-                self.gdb_process.stdout.flush()
-                if PYTHON3:
-                    raw_output = self.gdb_process.stdout.readline().replace(
-                        b"\r", b"\n"
-                    )
-                else:
-                    raw_output = self.gdb_process.stdout.read().replace(b"\r", b"\n")
-                responses_list = self._get_responses_list(raw_output, "stdout")
-            except IOError:
-                pass
-
-            try:
-                self.gdb_process.stderr.flush()
-                if PYTHON3:
-                    raw_output = self.gdb_process.stderr.readline().replace(
-                        b"\r", b"\n"
-                    )
-                else:
-                    raw_output = self.gdb_process.stderr.read().replace(b"\r", b"\n")
-                responses_list += self._get_responses_list(raw_output, "stderr")
-            except IOError:
-                pass
-
-            responses += responses_list
-            if timeout_sec == 0:
-                break
-            elif responses_list and self._allow_overwrite_timeout_times:
-                timeout_time_sec = min(
-                    time.time() + self.time_to_check_for_additional_output_sec,
-                    timeout_time_sec,
-                )
-            elif time.time() > timeout_time_sec:
-                break
-
-        return responses
-
-    def _get_responses_unix(self, timeout_sec):
-        """Get responses on unix-like system. Use select to wait for output."""
-        timeout_time_sec = time.time() + timeout_sec
-        responses = []
-        while True:
-            select_timeout = timeout_time_sec - time.time()
-            # I prefer to not pass a negative value to select
-            if select_timeout <= 0:
-                select_timeout = 0
-            events, _, _ = select.select(self.read_list, [], [], select_timeout)
-            responses_list = None  # to avoid infinite loop if using Python 2
-            try:
-                for fileno in events:
-                    # new data is ready to read
-                    if fileno == self.stdout_fileno:
-                        self.gdb_process.stdout.flush()
-                        raw_output = self.gdb_process.stdout.read()
-                        stream = "stdout"
-
-                    elif fileno == self.stderr_fileno:
-                        self.gdb_process.stderr.flush()
-                        raw_output = self.gdb_process.stderr.read()
-                        stream = "stderr"
-
-                    else:
-                        raise ValueError(
-                            "Developer error. Got unexpected file number %d" % fileno
-                        )
-
-                    responses_list = self._get_responses_list(raw_output, stream)
-                    responses += responses_list
-
-            except IOError:  # only occurs in python 2.7
-                pass
-
-            if timeout_sec == 0:  # just exit immediately
-                break
-
-            elif responses_list and self._allow_overwrite_timeout_times:
-                # update timeout time to potentially be closer to now to avoid lengthy wait times when nothing is being output by gdb
-                timeout_time_sec = min(
-                    time.time() + self.time_to_check_for_additional_output_sec,
-                    timeout_time_sec,
-                )
-
-            elif time.time() > timeout_time_sec:
-                break
-
-        return responses
-
-    def _get_responses_list(self, raw_output, stream):
-        """Get parsed response list from string output
-        Args:
-            raw_output (unicode): gdb output to parse
-            stream (str): either stdout or stderr
-        """
-        responses = []
-
-        raw_output, self._incomplete_output[stream] = _buffer_incomplete_responses(
-            raw_output, self._incomplete_output.get(stream)
-=======
         """Write command to gdb. See IoManager.write() for details"""
         return self.io_manager.write(
             mi_cmd_to_write, timeout_sec, raise_error_on_timeout, read_response
->>>>>>> 23358b9b
         )
 
     def exit(self) -> None:
